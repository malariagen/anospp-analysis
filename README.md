# anospp-analysis

Python package for ANOSPP data analysis

ANOSPP is the multiplexed amplicon sequencing assay for Anopheles mosquito species identification and Plasmodium detection. This repository contains the code for analysis of the sequencing results pre-processed with [nf-core ampliseq](https://nf-co.re/ampliseq) pipeline.

## Installation

For latest released version

```bash
conda install -c bioconda anospp-analysis
```

For development setup, see instructions below

## Usage

Key analysis steps are implemented as standalone scripts:

- `anospp-prep` takes DADA2 output files and targets primer sequences, demultiplexes the amplicons and yields haplotypes table
- `anospp-qc` takes haplotypes table, DADA2 stats table and samples manifest and produces QC plots
- `anospp-plasm` blasts Plasmodium sequences against reference dataset to determine species and infer sample infection status
- `anospp-nn` compares k-mer profiles of mosquito targets against a reference dataset and provides probabilistic species calls
- `anospp-vae` provides finer scale species prediction for An. gambiae complex with VAE projection
- `anospp-agg` combines all results into a single table

## Development

### Setup

Installation is hybrid with conda + poetry:

```bash
git clone git@github.com:malariagen/anospp-analysis.git
cd anospp-analysis
<<<<<<< HEAD
=======
git checkout dev
>>>>>>> c457d915
conda env create -f environment.yml
conda activate anospp_analysis_dev
poetry install
```

### Usage & testing

The code in this repository can be accessed via wrapper scripts:

```bash
anospp-qc \
    --haplotypes test_data/haplotypes.tsv \
    --samples test_data/samples.csv \
    --stats test_data/stats.tsv \
    --outdir test_data/qc
```

Besides, individual components are available as a python API:

```bash
$ python
>>> from anospp_analysis.util import *
>>> PLASM_TARGETS
['P1', 'P2']
```


### Adding Python deps

Introducing python dependencies should be done via poetry:

```bash
poetry add package_name
```

This should update both `pyproject.toml` and `poetry.lock` files

If the package should be used in development environment only, use

```bash
poetry add package_name --dev
```

To update environment after changes made to `pyproject.toml` and/or `poetry.lock`

```bash
poetry install
```

### Adding non-Python deps

Introducing non-python dependencies should be done via conda: edit `environment.yml`,
then re-create the conda environment and poetry deps:

```bash
conda env create -f environment.yml
conda activate anospp_analysis
poetry install
```

If changes in conda environment introduce changes to the python installation,
one should update poetry lock file

```bash
poetry lock
```<|MERGE_RESOLUTION|>--- conflicted
+++ resolved
@@ -34,10 +34,7 @@
 ```bash
 git clone git@github.com:malariagen/anospp-analysis.git
 cd anospp-analysis
-<<<<<<< HEAD
-=======
 git checkout dev
->>>>>>> c457d915
 conda env create -f environment.yml
 conda activate anospp_analysis_dev
 poetry install
